--- conflicted
+++ resolved
@@ -9,17 +9,6 @@
 let buildDir  = "./build/"
 
 // Filesets
-<<<<<<< HEAD
-let sources  =
-      !! "src/*/*.fsproj"
-
-// Samples
-let samples  =
-      !! "samples/*/*/fableconfig.json"
-
-// Samples
-let projects  =
-=======
 let projects  =
       !! "src/*/*.fsproj"
 
@@ -29,7 +18,6 @@
 
 // Artifact packages
 let packages  =
->>>>>>> 659d3b4b
       !! "src/*/package.json"
 
 // version info
@@ -58,36 +46,19 @@
                         }))
 )
 
-<<<<<<< HEAD
-Target "Npm" (fun _ ->
-    projects
-    |> Seq.iter (fun s -> 
-                    let dir = IO.Path.GetDirectoryName s
-                    printf "Fetching dependencies for: %s\n" dir
-                    Npm (fun p ->
-                            { p with
-                                Command = Install Standard
-                                WorkingDirectory = dir
-                            }))
-=======
 Target "Publish-Elmish" (fun _ ->
     Npm (fun p ->
             { p with
                 Command = Custom "publish"
                 WorkingDirectory = "./src/elmish"
             })
->>>>>>> 659d3b4b
 )
 
 Target "Publish-Elmish-React" (fun _ ->
     Npm (fun p ->
             { p with
                 Command = Custom "publish"
-<<<<<<< HEAD
-                WorkingDirectory = "./src/elmish"
-=======
                 WorkingDirectory = "./src/elmish-react"
->>>>>>> 659d3b4b
             })
 )
 
